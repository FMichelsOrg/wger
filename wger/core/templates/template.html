--- conflicted
+++ resolved
@@ -61,12 +61,7 @@
     <script src="{% static 'bower_components/jquery/dist/jquery.js' %}"></script>
     <script src="{% static 'js/jquery-ui.js' %}"></script>
     <script src="{% static 'bower_components/d3/d3.js' %}"></script>
-<<<<<<< HEAD
     <script src="{% static 'js/wger-core.js' %}"></script>
-    <script src="{% static 'js/ubuntu-unity.js' %}"></script>
-=======
-    <script src="{% static 'js/workout-manager.js' %}"></script>
->>>>>>> 6a4685bc
     <script src="{% static 'bower_components/bootstrap/dist/js/bootstrap.min.js' %}"></script>
     <script src="{% static 'js/exercises.js' %}"></script>
     <script src="{% static 'js/nutrition.js' %}"></script>
