--- conflicted
+++ resolved
@@ -51,19 +51,13 @@
     'wger.core',
     'wger.email',
     'wger.exercises',
+    'wger.groups',
     'wger.gym',
     'wger.manager',
     'wger.nutrition',
     'wger.software',
     'wger.utils',
-<<<<<<< HEAD
-    'wger.config',
-    'wger.gym',
-    'wger.groups',
-    'wger.email',
-=======
     'wger.weight',
->>>>>>> 40d00ee9
 
     # reCaptcha support, see https://github.com/praekelt/django-recaptcha
     'captcha',
