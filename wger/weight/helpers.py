--- conflicted
+++ resolved
@@ -151,12 +151,7 @@
         cache.set(cache_mapper.get_workout_log_list(log_hash), out)
     return out
 
-<<<<<<< HEAD
 def getPercentOfOneRM(rir, reps):
-=======
-
-def approximate_rm(logs):
->>>>>>> c4726b55
     """
     Get the percent of rm based on the rir and reps
     """
