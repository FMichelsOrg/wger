--- conflicted
+++ resolved
@@ -69,13 +69,8 @@
 # ************************
 # Ingredient functions
 # ************************
-<<<<<<< HEAD
 class IngredientListView(ListView):
-    '''
-=======
-class IngredientListView(UAAwareViewMixin, ListView):
-    """
->>>>>>> 319e2633
+    """
     Show an overview of all ingredients
     """
     model = Ingredient
@@ -211,14 +206,8 @@
         return super(IngredientCreateView, self).dispatch(request, *args, **kwargs)
 
 
-<<<<<<< HEAD
 class PendingIngredientListView(LoginRequiredMixin, PermissionRequiredMixin, ListView):
-    '''
-=======
-class PendingIngredientListView(LoginRequiredMixin, PermissionRequiredMixin,
-                                UAAwareViewMixin, ListView):
-    """
->>>>>>> 319e2633
+    """
     List all ingredients pending review
     """
 
