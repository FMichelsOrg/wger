# -*- coding: utf-8 -*-

# This file is part of wger Workout Manager.
#
# wger Workout Manager is free software: you can redistribute it and/or modify
# it under the terms of the GNU Affero General Public License as published by
# the Free Software Foundation, either version 3 of the License, or
# (at your option) any later version.
#
# wger Workout Manager is distributed in the hope that it will be useful,
# but WITHOUT ANY WARRANTY; without even the implied warranty of
# MERCHANTABILITY or FITNESS FOR A PARTICULAR PURPOSE.  See the
# GNU General Public License for more details.
#
# You should have received a copy of the GNU Affero General Public License

# Standard Library
import logging

# Django
from django.contrib import messages
from django.contrib.auth.mixins import PermissionRequiredMixin
from django.http import (
    HttpResponseForbidden,
    HttpResponseRedirect
)
from django.urls import reverse_lazy
from django.utils.text import slugify
from django.utils.translation import ugettext_lazy
from django.views.generic import TemplateView
from django.views.generic.edit import ModelFormMixin

# Third Party
import bleach
from crispy_forms.helper import FormHelper
from crispy_forms.layout import (
    ButtonHolder,
    Layout,
    Submit
)

# wger
from wger.utils.constants import (
    HTML_ATTRIBUTES_WHITELIST,
    HTML_STYLES_WHITELIST,
    HTML_TAG_WHITELIST
)


logger = logging.getLogger(__name__)


class WgerMultiplePermissionRequiredMixin(PermissionRequiredMixin):
    """
    A PermissionRequiredMixin that checks that the user has at least one permission
    instead of all of them.
    """

    def has_permission(self):
        for permission in self.get_permission_required():
            if self.request.user.has_perm(permission):
                return True
        return False


class WgerPermissionMixin(object):
    """
    Custom permission mixim

    This simply checks that the user has the given permissions to access a
    resource and makes writing customized generic views easier.
    """

    permission_required = False
    """
    The name of the permission required to access this class.

    This can be a string or a tuple, in the latter case having any of the permissions
    listed is enough to access the resource
    """

    login_required = False
    """
    Set to True to restrict view to logged in users
    """

    def dispatch(self, request, *args, **kwargs):
        """
        Check permissions and dispatch
        """

        if self.login_required or self.permission_required:
            if not request.user.is_authenticated:
                return HttpResponseRedirect(reverse_lazy('core:user:login')
                                            + '?next={0}'.format(request.path))

            if self.permission_required:
                has_permission = False
                if isinstance(self.permission_required, tuple):
                    for permission in self.permission_required:
                        if request.user.has_perm(permission):
                            has_permission = True
                elif request.user.has_perm(self.permission_required):
                    has_permission = True

                if not has_permission:
                    return HttpResponseForbidden('You are not allowed to access this object')

        # Dispatch normally
        return super(WgerPermissionMixin, self).dispatch(request, *args, **kwargs)


# , PermissionRequiredMixin
class WgerFormMixin(ModelFormMixin):
    template_name = 'form.html'

    custom_js = ''
    """
    Custom javascript to be executed.
    """

    form_action = ''
    form_action_urlname = ''

    sidebar = ''
    """
    Name of a template that will be included in the sidebar
    """

    title = ''
    """
    Title used in the form
    """

    owner_object = False
    """
    The object that holds the owner information. This only needs to be set if
    the model doesn't provide a get_owner_object() method
    """

    submit_text = ugettext_lazy('Save')
    """
    Text used in the submit button, default _('save')
    """

    clean_html = ()
    """
    List of form fields that should be passed to bleach to clean the html
    """

    messages = ''
<<<<<<< HEAD
    '''
    A message to display on success
    '''

    def get_context_data(self, **kwargs):
        '''
        Set context data
        '''
=======
    """
    A message to display on sucess
    """

    def get_context_data(self, **kwargs):
        """
        Set necessary template data to correctly render the form
        """
>>>>>>> 319e2633

        context = super(WgerFormMixin, self).get_context_data(**kwargs)
        context['sidebar'] = self.sidebar
        context['title'] = self.title

        # Custom JS code on form (autocompleter, editor, etc.)
        context['custom_js'] = self.custom_js

        # Template to extend. For AJAX requests we don't need the rest of the
        # template, only the form
        context['extend_template'] = 'base_empty.html' if self.request.is_ajax() else 'base.html'

        return context

    def dispatch(self, request, *args, **kwargs):
        """
        Custom dispatch method.

        This basically only checks for ownerships of editable/deletable
        objects and return a HttpResponseForbidden response if the user
        is not the owner.
        """

        # These seem to be necessary for calling get_object
        self.kwargs = kwargs
        self.request = request

        # For new objects, we have to manually load the owner object
        if self.owner_object:
            owner_object = self.owner_object['class'].objects.get(
                pk=kwargs[self.owner_object['pk']])
        else:
            # On CreateViews we don't have an object, so just ignore it
            try:
                owner_object = self.get_object().get_owner_object()
            except AttributeError:
                owner_object = False

        # Nothing to see, please move along
        if owner_object and owner_object.user != self.request.user:
            return HttpResponseForbidden('You are not allowed to access this object')

        # Dispatch normally
        return super(WgerFormMixin, self).dispatch(request, *args, **kwargs)

    def get_messages(self):
        """
        Getter for success message. Can be overwritten to e.g. to provide the
        name of the object.
        """
        return self.messages

    def get_form(self, form_class=None):
        """Return an instance of the form to be used in this view."""
        form = super(WgerFormMixin, self).get_form(form_class)
        if not hasattr(form, "helper"):
            form.helper = FormHelper()
        form.helper.form_id = slugify(self.request.path)
        form.helper.form_method = 'post'
        form.helper.form_action = self.request.path
        form.helper.add_input(Submit('submit', self.submit_text, css_class='btn-success btn-block'))
        form.helper.form_class = 'wger-form'
        return form

    def form_invalid(self, form):
        """
        Log form errors to the console
        """
        logger.debug(form.errors)
        return super(WgerFormMixin, self).form_invalid(form)

    def form_valid(self, form):
        """
        Pre-process the form, cleaning up the HTML code found in the fields
        given in clean_html. All HTML tags, attributes and styles not in the
        whitelists are stripped from the output, leaving only the text content:

        <table><tr><td>foo</td></tr></table> simply becomes 'foo'
        """

        for field in self.clean_html:
            setattr(form.instance, field, bleach.clean(getattr(form.instance, field),
                                                       tags=HTML_TAG_WHITELIST,
                                                       attributes=HTML_ATTRIBUTES_WHITELIST,
                                                       styles=HTML_STYLES_WHITELIST,
                                                       strip=True))

        if self.get_messages():
            messages.success(self.request, self.get_messages())

        return super(WgerFormMixin, self).form_valid(form)


class WgerDeleteMixin(ModelFormMixin):
    form_action = ''
    form_action_urlname = ''
    title = ''
    delete_message_extra = ''
    delete_message = ugettext_lazy('Yes, delete')
    template_name = 'delete.html'
    messages = ''

    def get_context_data(self, **kwargs):
        """
        Set necessary template data to correctly render the form
        """

        # Call the base implementation first to get a context
        context = super(WgerDeleteMixin, self).get_context_data(**kwargs)

        # Set the title
        context['title'] = self.title

        # Additional delete message
        context['delete_message'] = self.delete_message_extra

        # Template to extend. For AJAX requests we don't need the rest of the
        # template, only the form
        context['extend_template'] = 'base_empty.html' if self.request.is_ajax() else 'base.html'

        return context

    def get_form(self, form_class=None):
        """Return an instance of the form to be used in this view."""
        form = super(WgerDeleteMixin, self).get_form(form_class)
        if not hasattr(form, "helper"):
            form.helper = FormHelper()
        form.helper.form_id = slugify(self.request.path)
        form.helper.form_method = 'post'
        form.helper.form_action = self.request.path
        form.helper.layout = Layout(
            ButtonHolder(
                Submit('submit', self.delete_message, css_class='btn-warning btn-block')
            )
        )
        return form

    def dispatch(self, request, *args, **kwargs):
        """
        Custom dispatch method.

        This basically only checks for ownerships of editable/deletable
        objects and return a HttpResponseForbidden response if the user
        is not the owner.
        """

        # These seem to be necessary if for calling get_object
        self.kwargs = kwargs
        self.request = request
        owner_object = self.get_object().get_owner_object()

        # Nothing to see, please move along
        if owner_object and owner_object.user != self.request.user:
            return HttpResponseForbidden()

        # Dispatch normally
        return super(WgerDeleteMixin, self).dispatch(request, *args, **kwargs)

    def get_messages(self):
        """
        Getter for success message. Can be overwritten to e.g. to provide the
        name of the object.
        """
        return self.messages

    def delete(self, request, *args, **kwargs):
        """
        Show a message on successful delete
        """
        if self.get_messages():
            messages.success(request, self.get_messages())
        return super(WgerDeleteMixin, self).delete(request, *args, **kwargs)


class TextTemplateView(TemplateView):
    """
    A regular templateView that sets the mime type as text/plain
    """
    def dispatch(self, request, *args, **kwargs):
        resp = super().dispatch(request, args, kwargs)
        resp['Content-Type'] = 'text/plain'
        return resp


class WebappManifestView(TemplateView):
    """
    A regular templateView that sets the mime type as application/x-web-app-manifest+json

    This is used in the mozilla market place
    """
    template_name = 'manifest.webapp'

    def dispatch(request, *args, **kwargs):
        resp = super().dispatch(request, args, kwargs)
        resp['Content-Type'] = 'application/x-web-app-manifest+json'
        return resp<|MERGE_RESOLUTION|>--- conflicted
+++ resolved
@@ -149,25 +149,14 @@
     """
 
     messages = ''
-<<<<<<< HEAD
-    '''
+    """
     A message to display on success
-    '''
+    """
 
     def get_context_data(self, **kwargs):
-        '''
+        """
         Set context data
-        '''
-=======
-    """
-    A message to display on sucess
-    """
-
-    def get_context_data(self, **kwargs):
-        """
-        Set necessary template data to correctly render the form
-        """
->>>>>>> 319e2633
+        """
 
         context = super(WgerFormMixin, self).get_context_data(**kwargs)
         context['sidebar'] = self.sidebar
