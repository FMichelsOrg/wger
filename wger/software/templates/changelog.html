--- conflicted
+++ resolved
@@ -20,13 +20,24 @@
         <a href="https://github.com/rolandgeider/wger/issues/192">#192</a>
     </li>
     <li>
-<<<<<<< HEAD
         Order of exercises in supersets is not reverted anymore
         <a href="https://github.com/rolandgeider/wger/issues/229">#229</a>
-=======
-        Vastly reduce the number of database queries in gym member list
-        <a href="https://github.com/rolandgeider/wger/issues/144">#144</a>
->>>>>>> 204800a4
+    </li>
+    <li>
+        Improvements to the gym management:
+        <ul>
+            <li>Allow to add contracts to members</li>
+            <li>
+                 Vastly reduce the number of database queries in gym member list
+                 <a href="https://github.com/rolandgeider/wger/issues/144">#144</a>
+            </li>
+            <li>
+                Global list of users for installation
+               <a href="https://github.com/rolandgeider/wger/issues/212">#212</a>
+            </li>
+            <li>Visual consistency for lists and actions</li>
+            <li>Refactored and improved code</li>
+        </ul>
     </li>
     <li>
         Docker images for easier installation
