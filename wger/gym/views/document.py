--- conflicted
+++ resolved
@@ -47,13 +47,8 @@
 logger = logging.getLogger(__name__)
 
 
-<<<<<<< HEAD
 class ListView(LoginRequiredMixin, PermissionRequiredMixin, ListView):
-    '''
-=======
-class ListView(LoginRequiredMixin, PermissionRequiredMixin, UAAwareViewMixin, ListView):
-    """
->>>>>>> 319e2633
+    """
     Overview of all available admin notes
     """
     model = UserDocument
