--- conflicted
+++ resolved
@@ -43,10 +43,6 @@
     def get_success_url(self):
         """
         Return to the gym user overview
-<<<<<<< HEAD
-        '''
-        return reverse('gym:gym:user-list', kwargs={'pk': self.object.gym.pk})
-=======
         """
         return reverse('gym:gym:user-list', kwargs={'pk': self.object.gym.pk})
 
@@ -57,5 +53,4 @@
         context = super(ConfigUpdateView, self).get_context_data(**kwargs)
         context['form_action'] = reverse('gym:admin_config:edit', kwargs={'pk': self.object.id})
         context['title'] = _('Configuration')
-        return context
->>>>>>> 319e2633
+        return context