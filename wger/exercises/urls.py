--- conflicted
+++ resolved
@@ -15,17 +15,10 @@
         name='exercise-overview'),
 
     url(r'^search/$', 'exercises.search'),
-<<<<<<< HEAD
-    url(r'^(?P<id>\d+)/view/(?P<slug>[-\w]+)/$', 'exercises.view'),
     url(r'^(?P<id>\d+)/view/$',
-        'exercises.view',
-        name='exercise-view'),
-=======
     url(r'^(?P<id>\d+)/view/(?P<slug>[-\w]+)/$',
         'exercises.view',
         name='exercise-view'),
-    url(r'^(?P<id>\d+)/view/$', 'exercises.view'),
->>>>>>> 5e62d92b
     url(r'^add/$',
         login_required(exercises.ExerciseAddView.as_view()),
         name='exercise-add'),
