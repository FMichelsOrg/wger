# -*- coding: utf-8 -*-

# This file is part of wger Workout Manager.
#
# wger Workout Manager is free software: you can redistribute it and/or modify
# it under the terms of the GNU Affero General Public License as published by
# the Free Software Foundation, either version 3 of the License, or
# (at your option) any later version.
#
# wger Workout Manager is distributed in the hope that it will be useful,
# but WITHOUT ANY WARRANTY; without even the implied warranty of
# MERCHANTABILITY or FITNESS FOR A PARTICULAR PURPOSE.  See the
# GNU General Public License for more details.
# You should have received a copy of the GNU Affero General Public License

# Standard Library
import logging
import uuid

# Django
from django.conf import settings
from django.contrib import messages
from django.contrib.auth.decorators import permission_required
from django.contrib.auth.mixins import (
    LoginRequiredMixin,
    PermissionRequiredMixin
)
from django.core import mail
from django.core.cache import cache
from django.forms import (
    CheckboxSelectMultiple,
    ModelChoiceField,
    ModelForm,
    ModelMultipleChoiceField,
    Select
)
from django.http import (
    HttpResponseForbidden,
    HttpResponseRedirect
)
from django.shortcuts import (
    get_object_or_404,
    render
)
from django.template.loader import render_to_string
from django.urls import (
    reverse,
    reverse_lazy
)
from django.utils.cache import patch_vary_headers
from django.utils.translation import (
    ugettext as _,
    ugettext_lazy
)
from django.views.generic import (
    CreateView,
    DeleteView,
    ListView,
    UpdateView
)

# Third Party
from crispy_forms.layout import (
    Column,
    Layout,
    Row
)

# wger
from wger.config.models import LanguageConfig
from wger.exercises.models import (
    Exercise,
    ExerciseCategory,
    Muscle
)
from wger.manager.models import WorkoutLog
from wger.utils.cache import cache_mapper
from wger.utils.generic_views import (
    WgerDeleteMixin,
    WgerFormMixin
)
from wger.utils.language import (
    load_item_languages,
    load_language
)
from wger.utils.widgets import TranslatedSelectMultiple
from wger.weight.helpers import process_log_entries


logger = logging.getLogger(__name__)


<<<<<<< HEAD
class ExerciseListView(ListView):
    '''
=======
class ExerciseListView(UAAwareViewMixin, ListView):
    """
>>>>>>> 319e2633
    Generic view to list all exercises
    """

    model = Exercise
    template_name = 'exercise/overview.html'
    context_object_name = 'exercises'

    def get(self, request, *args, **kwargs):
        response = super(ListView, self).get(request, *args, **kwargs)
        patch_vary_headers(response, ['User-Agent'])
        return response

    def get_queryset(self):
        """
        Filter to only active exercises in the configured languages
        """
        languages = load_item_languages(LanguageConfig.SHOW_ITEM_EXERCISES)
        return Exercise.objects.accepted() \
            .filter(language__in=languages) \
            .order_by('category__id') \
            .select_related()

    def get_context_data(self, **kwargs):
        """
        Pass additional data to the template
        """
        context = super(ExerciseListView, self).get_context_data(**kwargs)
        context['show_shariff'] = True
        return context


def view(request, id, slug=None):
    """
    Detail view for an exercise
    """

    template_data = {}
    template_data['comment_edit'] = False
    template_data['show_shariff'] = True

    exercise = get_object_or_404(Exercise, pk=id)

    template_data['exercise'] = exercise

    # Create the backgrounds that show what muscles the exercise works on
    backgrounds = cache.get(cache_mapper.get_exercise_muscle_bg_key(int(id)))
    if not backgrounds:
        backgrounds_back = []
        backgrounds_front = []

        for muscle in exercise.muscles.all():
            if muscle.is_front:
                backgrounds_front.append('images/muscles/main/muscle-%s.svg' % muscle.id)
            else:
                backgrounds_back.append('images/muscles/main/muscle-%s.svg' % muscle.id)

        for muscle in exercise.muscles_secondary.all():
            if muscle.is_front:
                backgrounds_front.append('images/muscles/secondary/muscle-%s.svg' % muscle.id)
            else:
                backgrounds_back.append('images/muscles/secondary/muscle-%s.svg' % muscle.id)

        # Append the "main" background, with the silhouette of the human body
        # This has to happen as the last step, so it is rendered behind the muscles.
        backgrounds_front.append('images/muscles/muscular_system_front.svg')
        backgrounds_back.append('images/muscles/muscular_system_back.svg')
        backgrounds = (backgrounds_front, backgrounds_back)

        cache.set(cache_mapper.get_exercise_muscle_bg_key(int(id)),
                  (backgrounds_front, backgrounds_back))

    template_data['muscle_backgrounds_front'] = backgrounds[0]
    template_data['muscle_backgrounds_back'] = backgrounds[1]

    # If the user is logged in, load the log and prepare the entries for
    # rendering in the D3 chart
    entry_log = []
    chart_data = []
    if request.user.is_authenticated:
        logs = WorkoutLog.objects.filter(user=request.user, exercise=exercise)
        entry_log, chart_data = process_log_entries(logs)

    template_data['logs'] = entry_log
    template_data['json'] = chart_data
    template_data['svg_uuid'] = str(uuid.uuid4())

    return render(request, 'exercise/view.html', template_data)


class ExercisesEditAddView(WgerFormMixin):
    """
    Generic view to subclass from for exercise adding and editing, since they
    share all this settings
    """
    model = Exercise
    sidebar = 'exercise/form.html'
    title = ugettext_lazy('Add exercise')
    custom_js = 'wgerInitTinymce();'
    clean_html = ('description', )

    def get_form_class(self):

        class ExerciseForm(ModelForm):
            category = ModelChoiceField(queryset=ExerciseCategory.objects.all(),
                                        widget=Select()
                                        )
            muscles = ModelMultipleChoiceField(queryset=Muscle.objects.all(),
                                               widget=CheckboxSelectMultiple(),
                                               required=False)

            muscles_secondary = ModelMultipleChoiceField(queryset=Muscle.objects.all(),
                                                         widget=CheckboxSelectMultiple(),
                                                         required=False)

            class Meta:
                model = Exercise
                widgets = {'equipment': TranslatedSelectMultiple()}
                fields = ['name_original',
                          'category',
                          'description',
                          'muscles',
                          'muscles_secondary',
                          'equipment',
                          'license',
                          'license_author']

            class Media:
                js = (settings.STATIC_URL + 'bower_components/tinymce/tinymce.min.js',)

        return ExerciseForm

    def get_form(self, form_class=None):
        form = super(ExercisesEditAddView, self).get_form(form_class)
        form.helper.layout = Layout(
            "name_original",
            "description",
            "category",
            "equipment",
            Row(
                Column('muscles', css_class='form-group col-6 mb-0'),
                Column('muscles_secondary', css_class='form-group col-6 mb-0'),
                css_class='form-row'
            ),
            Row(
                Column('license', css_class='form-group col-6 mb-0'),
                Column('license_author', css_class='form-group col-6 mb-0'),
                css_class='form-row'
            ),
        )
        return form

class ExerciseUpdateView(ExercisesEditAddView,
                         LoginRequiredMixin,
                         PermissionRequiredMixin,
                         UpdateView):
    """
    Generic view to update an existing exercise
    """
    permission_required = 'exercises.change_exercise'

    def get_context_data(self, **kwargs):
        context = super(ExerciseUpdateView, self).get_context_data(**kwargs)
        context['title'] = _(u'Edit {0}').format(self.object.name)

        return context


class ExerciseAddView(ExercisesEditAddView, LoginRequiredMixin, CreateView):
    """
    Generic view to add a new exercise
    """

    def form_valid(self, form):
        """
        Set language, author and status
        """
        form.instance.language = load_language()
        form.instance.set_author(self.request)
        return super(ExerciseAddView, self).form_valid(form)

    def dispatch(self, request, *args, **kwargs):
        """
        Demo users can't submit exercises
        """
        if request.user.userprofile.is_temporary:
            return HttpResponseForbidden()

        return super(ExerciseAddView, self).dispatch(request, *args, **kwargs)


class ExerciseCorrectView(ExercisesEditAddView, LoginRequiredMixin, UpdateView):
    """
    Generic view to update an existing exercise
    """
    sidebar = 'exercise/form_correct.html'
    messages = _('Thank you. Once the changes are reviewed the exercise will be updated.')

    def dispatch(self, request, *args, **kwargs):
        """
        Only registered users can correct exercises
        """
        if not request.user.is_authenticated or request.user.userprofile.is_temporary:
            return HttpResponseForbidden()

        return super(ExerciseCorrectView, self).dispatch(request, *args, **kwargs)

    def get_context_data(self, **kwargs):
        context = super(ExerciseCorrectView, self).get_context_data(**kwargs)
        context['title'] = _(u'Correct {0}').format(self.object.name)
        return context

    def form_valid(self, form):
        """
        If the form is valid send email notifications to the site administrators.

        We don't return the super().form_valid because we don't want the data
        to be saved.
        """
        subject = 'Correction submitted for exercise #{0}'.format(self.get_object().pk)
        context = {
            'exercise': self.get_object(),
            'form_data': form.cleaned_data,
            'user': self.request.user
        }
        message = render_to_string('exercise/email_correction.tpl', context)
        mail.mail_admins(str(subject),
                         str(message),
                         fail_silently=True)

        messages.success(self.request, self.messages)
        return HttpResponseRedirect(reverse('exercise:exercise:view',
                                            kwargs={'id': self.object.id}))


class ExerciseDeleteView(WgerDeleteMixin,
                         LoginRequiredMixin,
                         PermissionRequiredMixin,
                         DeleteView):
    """
    Generic view to delete an existing exercise
    """

    model = Exercise
    fields = ('category',
              'description',
              'name_original',
              'muscles',
              'muscles_secondary',
              'equipment')
    success_url = reverse_lazy('exercise:exercise:overview')
    delete_message_extra = ugettext_lazy('This will delete the exercise from all workouts.')
    messages = ugettext_lazy('Successfully deleted')
    permission_required = 'exercises.delete_exercise'

    def get_context_data(self, **kwargs):
        """
        Send some additional data to the template
        """
        context = super(ExerciseDeleteView, self).get_context_data(**kwargs)
        context['title'] = _(u'Delete {0}?').format(self.object.name)
        return context


<<<<<<< HEAD
class PendingExerciseListView(LoginRequiredMixin, PermissionRequiredMixin, ListView):
    '''
=======
class PendingExerciseListView(LoginRequiredMixin, PermissionRequiredMixin,
                              UAAwareViewMixin, ListView):
    """
>>>>>>> 319e2633
    Generic view to list all weight units
    """

    model = Exercise
    template_name = 'exercise/pending.html'
    context_object_name = 'exercise_list'
    permission_required = 'exercises.change_exercise'

    def get_queryset(self):
        """
        Only show pending exercises
        """
        return Exercise.objects.pending().order_by('-creation_date')


@permission_required('exercises.add_exercise')
def accept(request, pk):
    """
    Accepts a pending user submitted exercise and emails the user, if possible
    """
    exercise = get_object_or_404(Exercise, pk=pk)
    exercise.status = Exercise.STATUS_ACCEPTED
    exercise.save()
    exercise.send_email(request)
    messages.success(request, _('Exercise was successfully added to the general database'))

    return HttpResponseRedirect(exercise.get_absolute_url())


@permission_required('exercises.add_exercise')
def decline(request, pk):
    """
    Declines and deletes a pending user submitted exercise
    """
    exercise = get_object_or_404(Exercise, pk=pk)
    exercise.status = Exercise.STATUS_DECLINED
    exercise.save()
    messages.success(request, _('Exercise was successfully marked as rejected'))
    return HttpResponseRedirect(exercise.get_absolute_url())<|MERGE_RESOLUTION|>--- conflicted
+++ resolved
@@ -90,13 +90,8 @@
 logger = logging.getLogger(__name__)
 
 
-<<<<<<< HEAD
 class ExerciseListView(ListView):
-    '''
-=======
-class ExerciseListView(UAAwareViewMixin, ListView):
-    """
->>>>>>> 319e2633
+    """
     Generic view to list all exercises
     """
 
@@ -360,14 +355,8 @@
         return context
 
 
-<<<<<<< HEAD
 class PendingExerciseListView(LoginRequiredMixin, PermissionRequiredMixin, ListView):
-    '''
-=======
-class PendingExerciseListView(LoginRequiredMixin, PermissionRequiredMixin,
-                              UAAwareViewMixin, ListView):
-    """
->>>>>>> 319e2633
+    """
     Generic view to list all weight units
     """
 
