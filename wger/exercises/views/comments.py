# -*- coding: utf-8 -*-

# This file is part of wger Workout Manager.
#
# wger Workout Manager is free software: you can redistribute it and/or modify
# it under the terms of the GNU Affero General Public License as published by
# the Free Software Foundation, either version 3 of the License, or
# (at your option) any later version.
#
# wger Workout Manager is distributed in the hope that it will be useful,
# but WITHOUT ANY WARRANTY; without even the implied warranty of
# MERCHANTABILITY or FITNESS FOR A PARTICULAR PURPOSE.  See the
# GNU General Public License for more details.
#
# You should have received a copy of the GNU Affero General Public License

# Standard Library
import logging

# Django
from django.contrib.auth.decorators import permission_required
from django.contrib.auth.mixins import (
    LoginRequiredMixin,
    PermissionRequiredMixin
)
from django.http import HttpResponseRedirect
from django.shortcuts import get_object_or_404
from django.urls import reverse
from django.utils.translation import ugettext_lazy
from django.views.generic import (
    CreateView,
    UpdateView
)

# wger
from wger.exercises.forms import CommentForm
from wger.exercises.models import (
    Exercise,
    ExerciseComment
)
from wger.utils.generic_views import WgerFormMixin


logger = logging.getLogger(__name__)


# ************************
#    Exercise comments
# ************************


class ExerciseCommentEditView(WgerFormMixin,
                              LoginRequiredMixin,
                              PermissionRequiredMixin,
                              UpdateView):
    """
    Generic view to update an existing exercise comment
    """

    model = ExerciseComment
    form_class = CommentForm
    title = ugettext_lazy('Edit')
    permission_required = 'exercises.change_exercisecomment'

    def get_success_url(self):
        return reverse('exercise:exercise:view', kwargs={'id': self.object.exercise.id})


class ExerciseCommentAddView(WgerFormMixin,
                             LoginRequiredMixin,
                             PermissionRequiredMixin,
                             CreateView):
    """
    Generic view to add a new exercise comment
    """

    model = ExerciseComment
    form_class = CommentForm
    title = ugettext_lazy('Add exercise comment')
    permission_required = 'exercises.add_exercisecomment'

    def form_valid(self, form):
        form.instance.exercise = Exercise.objects.get(pk=self.kwargs['exercise_pk'])
        return super(ExerciseCommentAddView, self).form_valid(form)

    def get_success_url(self):
        return reverse('exercise:exercise:view', kwargs={'id': self.object.exercise.id})

<<<<<<< HEAD
=======
    def get_context_data(self, **kwargs):
        """
        Send some additional data to the template
        """
        context = super(ExerciseCommentAddView, self).get_context_data(**kwargs)
        context['form_action'] = reverse('exercise:comment:add',
                                         kwargs={'exercise_pk': self.kwargs['exercise_pk']})

        return context

>>>>>>> 319e2633

@permission_required('exercises.delete_exercisecomment')
def delete(request, id):
    # Load the comment
    comment = get_object_or_404(ExerciseComment, pk=id)
    exercise_id = comment.exercise.id
    comment.delete()

    return HttpResponseRedirect(reverse('exercise:exercise:view', kwargs={'id': exercise_id}))<|MERGE_RESOLUTION|>--- conflicted
+++ resolved
@@ -86,19 +86,6 @@
     def get_success_url(self):
         return reverse('exercise:exercise:view', kwargs={'id': self.object.exercise.id})
 
-<<<<<<< HEAD
-=======
-    def get_context_data(self, **kwargs):
-        """
-        Send some additional data to the template
-        """
-        context = super(ExerciseCommentAddView, self).get_context_data(**kwargs)
-        context['form_action'] = reverse('exercise:comment:add',
-                                         kwargs={'exercise_pk': self.kwargs['exercise_pk']})
-
-        return context
-
->>>>>>> 319e2633
 
 @permission_required('exercises.delete_exercisecomment')
 def delete(request, id):
