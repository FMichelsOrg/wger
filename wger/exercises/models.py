# -*- coding: utf-8 -*-

# This file is part of wger Workout Manager.
#
# wger Workout Manager is free software: you can redistribute it and/or modify
# it under the terms of the GNU Affero General Public License as published by
# the Free Software Foundation, either version 3 of the License, or
# (at your option) any later version.
#
# wger Workout Manager is distributed in the hope that it will be useful,
# but WITHOUT ANY WARRANTY; without even the implied warranty of
# MERCHANTABILITY or FITNESS FOR A PARTICULAR PURPOSE.  See the
# GNU General Public License for more details.
#
# You should have received a copy of the GNU Affero General Public License
# along with Workout Manager.  If not, see <http://www.gnu.org/licenses/>.

import six
import uuid
import logging
import bleach
import re

from django.db import models
from django.template.loader import render_to_string
from django.template.defaultfilters import slugify  # django.utils.text.slugify in django 1.5!
from django.contrib.auth.models import User
from django.utils.translation import ugettext_lazy as _
from django.utils.encoding import python_2_unicode_compatible
from django.utils import translation
from django.core.urlresolvers import reverse
from django.core import mail
from django.core.cache import cache
from django.core.validators import MinLengthValidator

from wger.core.models import Language
from wger.utils.managers import SubmissionManager
from wger.utils.models import AbstractLicenseModel
from wger.utils.models import AbstractSubmissionModel
from wger.utils.constants import EMAIL_FROM
from wger.utils.cache import delete_template_fragment_cache
from wger.utils.cache import reset_workout_canonical_form
from wger.utils.cache import cache_mapper


logger = logging.getLogger(__name__)


@python_2_unicode_compatible
class Muscle(models.Model):
    '''
    Muscle an exercise works out
    '''

    name = models.CharField(max_length=50,
                            verbose_name=_('Name'),
                            help_text=_('In latin, e.g. "Pectoralis major"'))

    # Whether to use the front or the back image for background
    is_front = models.BooleanField(default=1)

    # Metaclass to set some other properties
    class Meta:
        ordering = ["name", ]

    def __str__(self):
        '''
        Return a more human-readable representation
        '''
        return self.name

    def get_owner_object(self):
        '''
        Muscle has no owner information
        '''
        return False


@python_2_unicode_compatible
class Equipment(models.Model):
    '''
    Equipment used or needed by an exercise
    '''

    name = models.CharField(max_length=50,
                            verbose_name=_('Name'))

    class Meta:
        '''
        Set default ordering
        '''
        ordering = ["name", ]

    def __str__(self):
        '''
        Return a more human-readable representation
        '''
        return self.name

    def get_owner_object(self):
        '''
        Equipment has no owner information
        '''
        return False


@python_2_unicode_compatible
class ExerciseCategory(models.Model):
    '''
    Model for an exercise category
    '''
    name = models.CharField(max_length=100,
                            verbose_name=_('Name'),)

    # Metaclass to set some other properties
    class Meta:
        verbose_name_plural = _("Exercise Categories")
        ordering = ["name", ]

    def __str__(self):
        '''
        Return a more human-readable representation
        '''
        return self.name

    def get_owner_object(self):
        '''
        Category has no owner information
        '''
        return False

    def save(self, *args, **kwargs):
        '''
        Reset all cached infos
        '''

        super(ExerciseCategory, self).save(*args, **kwargs)

        # Cached template fragments
        for language in Language.objects.all():
            delete_template_fragment_cache('exercise-overview', language.id)
            delete_template_fragment_cache('exercise-overview-mobile', language.id)

    def delete(self, *args, **kwargs):
        '''
        Reset all cached infos
        '''
        for language in Language.objects.all():
            delete_template_fragment_cache('exercise-overview', language.id)
            delete_template_fragment_cache('exercise-overview-mobile', language.id)

        super(ExerciseCategory, self).delete(*args, **kwargs)


@python_2_unicode_compatible
class Exercise(AbstractSubmissionModel, AbstractLicenseModel, models.Model):
    '''
    Model for an exercise
    '''

    objects = SubmissionManager()
    '''Custom manager'''

    category = models.ForeignKey(ExerciseCategory,
                                 verbose_name=_('Category'))
    description = models.TextField(max_length=2000,
                                   verbose_name=_('Description'),
                                   validators=[MinLengthValidator(40)])
    '''Description on how to perform the exercise'''

    name = models.CharField(max_length=200,
                            verbose_name=_('Name'))

    muscles = models.ManyToManyField(Muscle,
                                     null=True,
                                     blank=True,
                                     verbose_name=_('Primary muscles'))
    '''Main muscles trained by the exercise'''

    muscles_secondary = models.ManyToManyField(Muscle,
                                               verbose_name=_('Secondary muscles'),
                                               related_name='secondary_muscles',
                                               null=True,
                                               blank=True)
    '''Secondary muscles trained by the exercise'''

    equipment = models.ManyToManyField(Equipment,
                                       verbose_name=_('Equipment'),
                                       null=True,
                                       blank=True)
    '''Equipment needed by this exercise'''

    creation_date = models.DateField(_('Date'),
                                     auto_now_add=True,
                                     null=True,
                                     blank=True)
    '''The submission date'''

    language = models.ForeignKey(Language,
                                 verbose_name=_('Language'))
    '''The exercise's language'''

    uuid = models.CharField(verbose_name='UUID',
                            max_length=36,
                            editable=False,
                            default=uuid.uuid4)
    '''
    Globally unique ID, to identify the exercise across installations
    '''

    #
    # Django methods
    #
    class Meta:
        ordering = ["name", ]

    def get_absolute_url(self):
        '''
        Returns the canonical URL to view an exercise
        '''
        return reverse('exercise:exercise:view', kwargs={'id': self.id, 'slug': slugify(self.name)})

    def save(self, *args, **kwargs):
        '''
        Reset all cached infos
        '''

        super(Exercise, self).save(*args, **kwargs)

        # Cached objects
        cache.delete(cache_mapper.get_exercise_key(self))
        cache.delete(cache_mapper.get_exercise_muscle_bg_key(self))

        # Cached template fragments
        for language in Language.objects.all():
            delete_template_fragment_cache('muscle-overview', language.id)
            delete_template_fragment_cache('exercise-overview', language.id)
            delete_template_fragment_cache('exercise-overview-mobile', language.id)
            delete_template_fragment_cache('exercise-detail-header', self.id, language.id)
            delete_template_fragment_cache('exercise-detail-muscles', self.id, language.id)
            delete_template_fragment_cache('equipment-overview', language.id)

        # Cached workouts
        for set in self.set_set.all():
            reset_workout_canonical_form(set.exerciseday.training_id)

    def delete(self, *args, **kwargs):
        '''
        Reset all cached infos
        '''

        # Cached objects
        cache.delete(cache_mapper.get_exercise_key(self))
        cache.delete(cache_mapper.get_exercise_muscle_bg_key(self))

        # Cached template fragments
        for language in Language.objects.all():
            delete_template_fragment_cache('muscle-overview', language.id)
            delete_template_fragment_cache('exercise-overview', language.id)
            delete_template_fragment_cache('exercise-overview-mobile', language.id)
            delete_template_fragment_cache('exercise-detail-header', self.id, language.id)
            delete_template_fragment_cache('exercise-detail-muscles', self.id, language.id)
            delete_template_fragment_cache('equipment-overview', language.id)

        # Cached workouts
        for set in self.set_set.all():
            reset_workout_canonical_form(set.exerciseday.training.pk)

        super(Exercise, self).delete(*args, **kwargs)

    def __str__(self):
        '''
        Return a more human-readable representation
        '''
        return self.name

    #
    # Own methods
    #

    @property
    def main_image(self):
        '''
        Return the main image for the exercise or None if nothing is found
        '''
        return self.exerciseimage_set.accepted().filter(is_main=True).first()

    @property
    def description_clean(self):
        '''
        Return the exercise description with all markup removed
        '''
        return bleach.clean(self.description, strip=True)

    def get_owner_object(self):
        '''
        Exercise has no owner information
        '''
        return False

    def send_email(self, request):
        '''
        Sends an email after being successfully added to the database (for user
        submitted exercises only)
        '''
        try:
            user = User.objects.get(username=self.license_author)
        except User.DoesNotExist:
            return
        if self.license_author and user.email:
            translation.activate(user.userprofile.notification_language.short_name)
            url = request.build_absolute_uri(self.get_absolute_url())
            subject = _('Exercise was successfully added to the general database')
            context = {
                'exercise': self.name,
                'url': url
            }
            message = render_to_string('exercise/email_new.html', context)
            mail.send_mail(subject,
                           message,
                           EMAIL_FROM,
                           [user.email],
                           fail_silently=True)

    def set_author(self, request):
        '''
        Set author and status

        This is only used when creating exercises (via web or API)
        '''
        if request.user.has_perm('exercises.add_exercise'):
            self.status = self.STATUS_ACCEPTED
            if not self.license_author:
                #  Get everything up to semicolon, exclusive. Example: my-gym.com:9090 returns my-gym.com
                results = re.search('^([^:]+).*', request.get_host())

                if results:
                    name = results.group(1)
                else:
                    name = request.get_host()
<<<<<<< HEAD
=======

                self.license_author = name
>>>>>>> 9dbe2fc0

                self.license_author = name
        else:
            if not self.license_author:
                self.license_author = request.user.username

            subject = _('New user submitted exercise')
            message = _(u'The user {0} submitted a new exercise "{1}".').format(
                request.user.username, self.name)
            mail.mail_admins(six.text_type(subject),
                             six.text_type(message),
                             fail_silently=True)


def exercise_image_upload_dir(instance, filename):
    '''
    Returns the upload target for exercise images
    '''
    return "exercise-images/{0}/{1}".format(instance.exercise.id, filename)


class ExerciseImage(AbstractSubmissionModel, AbstractLicenseModel, models.Model):
    '''
    Model for an exercise image
    '''

    objects = SubmissionManager()
    '''Custom manager'''

    exercise = models.ForeignKey(Exercise,
                                 verbose_name=_('Exercise'))
    '''The exercise the image belongs to'''

    image = models.ImageField(verbose_name=_('Image'),
                              help_text=_('Only PNG and JPEG formats are supported'),
                              upload_to=exercise_image_upload_dir)
    '''Uploaded image'''

    is_main = models.BooleanField(verbose_name=_('Is main picture'),
                                  default=False,
                                  help_text=_("Tick the box if you want to set this image as the "
                                              "main one for the exercise (will be shown e.g. in "
                                              "the search). The first image is automatically "
                                              "marked by the system."))
    '''A flag indicating whether the image is the exercise's main image'''

    class Meta:
        '''
        Set default ordering
        '''
        ordering = ['-is_main', 'id']

    def save(self, *args, **kwargs):
        '''
        Only one image can be marked as main picture at a time
        '''
        if self.is_main:
            ExerciseImage.objects.filter(exercise=self.exercise).update(is_main=False)
            self.is_main = True
        else:
            if ExerciseImage.objects.accepted().filter(exercise=self.exercise).count() == 0 \
               or not ExerciseImage.objects.accepted() \
                            .filter(exercise=self.exercise, is_main=True)\
                            .count():
                self.is_main = True

        #
        # Reset all cached infos
        #
        for language in Language.objects.all():
            delete_template_fragment_cache('muscle-overview', language.id)
            delete_template_fragment_cache('exercise-overview', language.id)
            delete_template_fragment_cache('exercise-overview-mobile', language.id)
            delete_template_fragment_cache('equipment-overview', language.id)
            delete_template_fragment_cache('exercise-detail-header',
                                           self.exercise.id,
                                           language.id)
            delete_template_fragment_cache('exercise-detail-muscles',
                                           self.exercise.id,
                                           language.id)

        # And go on
        super(ExerciseImage, self).save(*args, **kwargs)

    def delete(self, *args, **kwargs):
        '''
        Reset all cached infos
        '''
        super(ExerciseImage, self).delete(*args, **kwargs)

        for language in Language.objects.all():
            delete_template_fragment_cache('muscle-overview', language.id)
            delete_template_fragment_cache('exercise-overview', language.id)
            delete_template_fragment_cache('exercise-overview-mobile', language.id)
            delete_template_fragment_cache('exercise-detail-header', self.exercise.id, language.id)
            delete_template_fragment_cache('exercise-detail-muscles', self.exercise.id, language.id)
            delete_template_fragment_cache('equipment-overview', language.id)

        # Make sure there is always a main image
        if not ExerciseImage.objects.accepted() \
                .filter(exercise=self.exercise, is_main=True).count() \
           and ExerciseImage.objects.accepted() \
                .filter(exercise=self.exercise) \
                .filter(is_main=False) \
                .count():

                image = ExerciseImage.objects.accepted() \
                    .filter(exercise=self.exercise, is_main=False)[0]
                image.is_main = True
                image.save()

    def get_owner_object(self):
        '''
        Image has no owner information
        '''
        return False

    def set_author(self, request):
        '''
        Set author and status

        This is only used when creating images (via web or API)
        '''
        if request.user.has_perm('exercises.add_exerciseimage'):
            self.status = self.STATUS_ACCEPTED
            if not self.license_author:
                self.license_author = 'wger.de'

        else:
            if not self.license_author:
                self.license_author = request.user.username

            subject = _('New user submitted image')
            message = _(u'The user {0} submitted a new image "{1}" for exercise {2}.').format(
                request.user.username,
                self.name,
                self.exercise)
            mail.mail_admins(six.text_type(subject),
                             six.text_type(message),
                             fail_silently=True)


@python_2_unicode_compatible
class ExerciseComment(models.Model):
    '''
    Model for an exercise comment
    '''
    exercise = models.ForeignKey(Exercise,
                                 verbose_name=_('Exercise'),
                                 editable=False)
    comment = models.CharField(max_length=200,
                               verbose_name=_('Comment'),
                               help_text=_('A comment about how to correctly do this exercise.'))

    def __str__(self):
        '''
        Return a more human-readable representation
        '''
        return self.comment

    def save(self, *args, **kwargs):
        '''
        Reset cached workouts
        '''
        for set in self.exercise.set_set.all():
            reset_workout_canonical_form(set.exerciseday.training_id)

        super(ExerciseComment, self).save(*args, **kwargs)

    def delete(self, *args, **kwargs):
        '''
        Reset cached workouts
        '''
        for set in self.exercise.set_set.all():
            reset_workout_canonical_form(set.exerciseday.training.pk)

        super(ExerciseComment, self).delete(*args, **kwargs)

    def get_owner_object(self):
        '''
        Comment has no owner information
        '''
        return False<|MERGE_RESOLUTION|>--- conflicted
+++ resolved
@@ -331,18 +331,14 @@
         if request.user.has_perm('exercises.add_exercise'):
             self.status = self.STATUS_ACCEPTED
             if not self.license_author:
-                #  Get everything up to semicolon, exclusive. Example: my-gym.com:9090 returns my-gym.com
+                #  Get everything up to semicolon, exclusive.
+                #  Example: my-gym.com:9090 returns my-gym.com
                 results = re.search('^([^:]+).*', request.get_host())
 
                 if results:
                     name = results.group(1)
                 else:
                     name = request.get_host()
-<<<<<<< HEAD
-=======
-
-                self.license_author = name
->>>>>>> 9dbe2fc0
 
                 self.license_author = name
         else:
