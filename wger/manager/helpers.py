# -*- coding: utf-8 -*-

# This file is part of wger Workout Manager.
#
# wger Workout Manager is free software: you can redistribute it and/or modify
# it under the terms of the GNU Affero General Public License as published by
# the Free Software Foundation, either version 3 of the License, or
# (at your option) any later version.
#
# wger Workout Manager is distributed in the hope that it will be useful,
# but WITHOUT ANY WARRANTY; without even the implied warranty of
# MERCHANTABILITY or FITNESS FOR A PARTICULAR PURPOSE.  See the
# GNU General Public License for more details.
#
# You should have received a copy of the GNU Affero General Public License
# along with Workout Manager.  If not, see <http://www.gnu.org/licenses/>.

# Standard Library
import datetime
from calendar import HTMLCalendar

# Django
from django.urls import reverse
from django.utils.translation import ugettext as _

# Third Party
from reportlab.lib import colors
from reportlab.lib.units import cm
from reportlab.platypus import (
    Image,
    KeepTogether,
    ListFlowable,
    ListItem,
    Paragraph,
    Table
)

# wger
from wger.utils.helpers import normalize_decimal
from wger.utils.pdf import (
    header_colour,
    row_color,
    styleSheet
)


def render_workout_day(day, nr_of_weeks=7, images=False, comments=False, only_table=False):
    """
    Render a table with reportlab with the contents of the training day

    :param day: a workout day object
    :param nr_of_weeks: the numbrer of weeks to render, default is 7
    :param images: boolean indicating whether to also draw exercise images
           in the PDF (actually only the main image)
    :param comments: boolean indicathing whether the exercise comments will
           be rendered as well
    :param only_table: boolean indicating whether to draw a table with space
           for weight logs or just a list of the exercises
    """

    # If rendering only the table, reset the nr of weeks, since these columns
    # will not be rendered anyway.
    if only_table:
        nr_of_weeks = 0

    data = []

    # Init some counters and markers, this will be used after the iteration to
    # set different borders and colours
    day_markers = []
    group_exercise_marker = {}

    set_count = 1
    day_markers.append(len(data))

    p = Paragraph('<para align="center">%(days)s: %(description)s</para>' %
                  {'days': day['days_of_week']['text'],
                   'description': day['obj'].description},
                  styleSheet["SubHeader"])

    data.append([p])

    # Note: the _('Date') will be on the 3rd cell, but since we make a span
    #       over 3 cells, the value has to be on the 1st one
    data.append([_('Date') + ' ', '', ''] + [''] * nr_of_weeks)
    data.append([_('Nr.'), _('Exercise'), _('Reps')] + [_('Weight')] * nr_of_weeks)

    # Sets
    exercise_start = len(data)
    for set in day['set_list']:
        group_exercise_marker[set['obj'].id] = {'start': len(data), 'end': len(data)}

        # Exercises
        for exercise in set['exercise_list']:
            group_exercise_marker[set['obj'].id]['end'] = len(data)

            # Process the settings
            if exercise['has_weight']:
                setting_out = []
                for i in exercise['setting_text'].split('–'):
                    setting_out.append(Paragraph(i, styleSheet["Small"], bulletText=''))
            else:
                setting_out = Paragraph(exercise['setting_text'], styleSheet["Small"])

            # Collect a list of the exercise comments
            item_list = [Paragraph('', styleSheet["Small"])]
            if comments:
                item_list = [ListItem(Paragraph(i, style=styleSheet["ExerciseComments"]))
                             for i in exercise['comment_list']]

            # Add the exercise's main image
            image = Paragraph('', styleSheet["Small"])
            if images:
                if exercise['obj'].main_image:

                    # Make the images somewhat larger when printing only the workout and not
                    # also the columns for weight logs
                    if only_table:
                        image_size = 2
                    else:
                        image_size = 1.5

                    image = Image(exercise['obj'].main_image.image)
                    image.drawHeight = image_size * cm * image.drawHeight / image.drawWidth
                    image.drawWidth = image_size * cm

            # Put the name and images and comments together
            exercise_content = [Paragraph(exercise['obj'].name, styleSheet["Small"]),
                                image,
                                ListFlowable(item_list,
                                             bulletType='bullet',
                                             leftIndent=5,
                                             spaceBefore=7,
                                             bulletOffsetY=-3,
                                             bulletFontSize=3,
                                             start='square')]

            data.append([f"#{set_count}",
                         exercise_content,
                         setting_out]
                        + [''] * nr_of_weeks)
        set_count += 1

    table_style = [('FONT', (0, 0), (-1, -1), 'OpenSans'),
                   ('FONTSIZE', (0, 0), (-1, -1), 8),
                   ('VALIGN', (0, 0), (-1, -1), 'MIDDLE'),
                   ('LEFTPADDING', (0, 0), (-1, -1), 2),
                   ('RIGHTPADDING', (0, 0), (-1, -1), 0),
                   ('TOPPADDING', (0, 0), (-1, -1), 3),
                   ('BOTTOMPADDING', (0, 0), (-1, -1), 2),
                   ('INNERGRID', (0, 0), (-1, -1), 0.25, colors.black),

                   # Header
                   ('BACKGROUND', (0, 0), (-1, 0), header_colour),
                   ('BOX', (0, 0), (-1, -1), 1.25, colors.black),
                   ('BOX', (0, 1), (-1, -1), 1.25, colors.black),
                   ('SPAN', (0, 0), (-1, 0)),

                   # Cell with 'date'
                   ('SPAN', (0, 1), (2, 1)),
                   ('ALIGN', (0, 1), (2, 1), 'RIGHT')]

    # Combine the cells for exercises on the same superset
    for marker in group_exercise_marker:
        start_marker = group_exercise_marker[marker]['start']
        end_marker = group_exercise_marker[marker]['end']

        table_style.append(('VALIGN', (0, start_marker), (0, end_marker), 'MIDDLE'))
        table_style.append(('SPAN', (0, start_marker), (0, end_marker)))

    # Set an alternating background colour for rows with exercises.
    # The rows with exercises range from exercise_start till the end of the data
    # list
    for i in range(exercise_start, len(data) + 1):
        if not i % 2:
            table_style.append(('BACKGROUND', (0, i - 1), (-1, i - 1), row_color))

    # Put everything together and manually set some of the widths
    t = Table(data, style=table_style)
    if len(t._argW) > 1:
        if only_table:
            t._argW[0] = 0.6 * cm  # Numbering
            t._argW[1] = 8 * cm  # Exercise
            t._argW[2] = 3.5 * cm  # Repetitions
        else:
            t._argW[0] = 0.6 * cm  # Numbering
            t._argW[1] = 4 * cm  # Exercise
            t._argW[2] = 3 * cm  # Repetitions

    return KeepTogether(t)


def reps_smart_text(settings, set_obj):
    """
    "Smart" textual representation

    This is a human representation of the settings, in a way that humans
    would also write: e.g. "8 8 10 10" but "4 x 10" and not "10 10 10 10".
    This helper also takes care to process, hide or show the different repetition
    and weight units as appropriate, e.g. "8 x 2 Plates", "10, 20, 30, ∞"

    :param settings:
    :param set_obj:
    :return setting_text, setting_list:
    """

    def get_rpe_representation(setting):
        """
        Returns the representation for the rpe for a setting
        """

        if setting.rpe:
            rpe = "{0} RPE".format(normalize_decimal(setting.rpe))
        else:
            rpe = ""
        return rpe

    def get_reps_reprentation(setting, rep_unit):
        """
        Returns the representation for the repetitions for a setting

        This is basically just to allow for a special representation for the
        "Until Failure" unit
        """
        if setting.repetition_unit_id != 2:
            reps = "{0} {1} ({2})".format(setting.reps, rep_unit, setting.rpe).strip()
        else:
            reps = '∞'
        return reps

    def get_weight_unit_reprentation(setting):
        """
        Returns the representation for the weight unit for a setting

        This is basically just to allow for a special representation for the
        "Repetition" and "Until Failure" unit
        """
        if setting.repetition_unit.id not in (1, 2):
            rep_unit = _(setting.repetition_unit.name)
        else:
            rep_unit = ''
        return rep_unit

    def normalize_weight(setting):
        """
        The weight can be None, or a decimal. In that case, normalize so
        that we don't return e.g. '15.00', but always '15', independently of
        the database used.
        """
        if setting.weight:
            weight = normalize_decimal(setting.weight)
        else:
            weight = setting.weight
        return weight

    if len(settings) == 0:
        setting_text = ''
        setting_list = []
        weight_list = []
        reps_list = []
        repetition_units = []
        weight_units = []

    # Only one setting entry, this is a "compact" representation such as e.g.
    # 4x10 or similar
    elif len(settings) == 1:

        rep_unit = get_weight_unit_reprentation(settings[0])
        reps = get_reps_reprentation(settings[0], rep_unit)
        weight_unit = settings[0].weight_unit
        weight = normalize_weight(settings[0])
        rpe = get_rpe_representation(settings[0])

        setting_text = '{0} × {1}'.format(set_obj.sets, reps).strip()
        setting_list_text = '{0} {1}'.format(reps, rep_unit).strip()
        if weight:
            setting_text += ' ({0} {1}'.format(weight, weight_unit)
            setting_list_text += ' ({0} {1}'.format(weight, weight_unit)

            setting_text += ', {0})'.format(rpe) if rpe else ')'
            setting_list_text += ', {0})'.format(rpe) if rpe else ')'

        else:
            setting_text += ' ({0})'.format(rpe) if rpe else ''
            setting_list_text += ' ({0})'.format(rpe) if rpe else ''

        setting_list = [setting_list_text] * set_obj.sets
        reps_list = [settings[0].reps] * set_obj.sets
        weight_list = [weight] * set_obj.sets
        repetition_units = [settings[0].repetition_unit] * set_obj.sets
        weight_units = [settings[0].weight_unit] * set_obj.sets

    # There's more than one setting, each set can have a different combination
    # of repetitions, weight, etc. e.g. 10, 8, 8, 12
    elif len(settings) > 1:
        tmp_reps_text = []
        tmp_reps = []
        tmp_weight = []
        tmp_repetition_unit = []
        tmp_weight_unit = []
        for setting in settings:

            rep_unit = get_weight_unit_reprentation(setting)
            reps = get_reps_reprentation(setting, rep_unit)
            weight = normalize_weight(setting)
            rpe = get_rpe_representation(setting)
            if weight:
<<<<<<< HEAD
                reps += ' x {0} {1}'.format(weight, setting.weight_unit)
=======
                reps += ' ({0} {1}'.format(weight, setting.weight_unit)
                reps += ', {0})'.format(rpe) if rpe else ')'
            else:
                reps += ' ({0})'.format(rpe) if rpe else ''
>>>>>>> 8ea2bcd1

            tmp_reps_text.append(reps)
            tmp_reps.append(setting.reps)
            tmp_weight.append(weight)
            tmp_repetition_unit.append(setting.repetition_unit)
            tmp_weight_unit.append(setting.weight_unit)

        setting_text = ' – '.join(tmp_reps_text)
        setting_list = tmp_reps_text
        repetition_units = tmp_repetition_unit
        weight_units = tmp_weight_unit
        reps_list = tmp_reps
        weight_list = tmp_weight

    return setting_text, setting_list, weight_list, reps_list, repetition_units, weight_units


class WorkoutCalendar(HTMLCalendar):
    """
    A calendar renderer, see this blog entry for details:
    * http://uggedal.com/journal/creating-a-flexible-monthly-calendar-in-django/
    """
    def __init__(self, workout_logs, *args, **kwargs):
        super(WorkoutCalendar, self).__init__(*args, **kwargs)
        self.workout_logs = workout_logs

    def formatday(self, day, weekday):

        # days belonging to last or next month are rendered empty
        if day == 0:
            return self.day_cell('noday', '&nbsp;')

        date_obj = datetime.date(self.year, self.month, day)
        cssclass = self.cssclasses[weekday]
        if datetime.date.today() == date_obj:
            cssclass += ' today'

        # There are no logs for this day, doesn't need special attention
        if date_obj not in self.workout_logs:
            return self.day_cell(cssclass, day)

        # Day with a log, set background and link
        entry = self.workout_logs.get(date_obj)

        # Note: due to circular imports we use can't import the workout session
        # model to access the impression values directly, so they are hard coded
        # here.
        if entry['session']:
            # Bad
            if entry['session'].impression == '1':
                background_css = 'btn-danger'
            # Good
            elif entry['session'].impression == '3':
                background_css = 'btn-success'
            # Neutral
            else:
                background_css = 'btn-warning'

        else:
            background_css = 'btn-warning'

        url = reverse('manager:log:log', kwargs={'pk': entry['workout'].id})
        formatted_date = date_obj.strftime('%Y-%m-%d')
        body = []
        body.append('<a href="{0}" '
                    'data-log="log-{1}" '
                    'class="btn btn-block {2} calendar-link">'.format(url,
                                                                      formatted_date,
                                                                      background_css))
        body.append(repr(day))
        body.append('</a>')
        return self.day_cell(cssclass, '{0}'.format(''.join(body)))

    def formatmonth(self, year, month):
        """
        Format the table header. This is basically the same code from python's
        calendar module but with additional bootstrap classes
        """
        self.year, self.month = year, month
        out = []
        out.append('<table class="month table table-bordered">\n')
        out.append(self.formatmonthname(year, month))
        out.append('\n')
        out.append(self.formatweekheader())
        out.append('\n')
        for week in self.monthdays2calendar(year, month):
            out.append(self.formatweek(week))
            out.append('\n')
        out.append('</table>\n')
        return ''.join(out)

    def day_cell(self, cssclass, body):
        """
        Renders a day cell
        """
        return '<td class="{0}" style="vertical-align: middle;">{1}</td>'.format(cssclass, body)<|MERGE_RESOLUTION|>--- conflicted
+++ resolved
@@ -223,7 +223,7 @@
         "Until Failure" unit
         """
         if setting.repetition_unit_id != 2:
-            reps = "{0} {1} ({2})".format(setting.reps, rep_unit, setting.rpe).strip()
+            reps = "{0} {1}".format(setting.reps, rep_unit).strip()
         else:
             reps = '∞'
         return reps
@@ -305,14 +305,10 @@
             weight = normalize_weight(setting)
             rpe = get_rpe_representation(setting)
             if weight:
-<<<<<<< HEAD
-                reps += ' x {0} {1}'.format(weight, setting.weight_unit)
-=======
                 reps += ' ({0} {1}'.format(weight, setting.weight_unit)
                 reps += ', {0})'.format(rpe) if rpe else ')'
             else:
                 reps += ' ({0})'.format(rpe) if rpe else ''
->>>>>>> 8ea2bcd1
 
             tmp_reps_text.append(reps)
             tmp_reps.append(setting.reps)
