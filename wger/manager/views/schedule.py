--- conflicted
+++ resolved
@@ -38,11 +38,7 @@
 from reportlab.platypus import Spacer
 
 from wger.manager.models import Schedule
-<<<<<<< HEAD
-from wger.manager.utils import render_workout_day
-=======
 from wger.manager.helpers import render_workout_day
->>>>>>> cfa63ede
 from wger.utils.generic_views import WgerFormMixin
 from wger.utils.generic_views import WgerDeleteMixin
 from wger.utils.generic_views import WgerPermissionMixin
@@ -144,20 +140,11 @@
 
     # Footer, date and info
     elements.append(Spacer(10*cm, 0.5*cm))
-<<<<<<< HEAD
-    url = reverse('schedule-view', kwargs={'pk': schedule.id})
-=======
     url = reverse('manager:schedule:view', kwargs={'pk': schedule.id})
->>>>>>> cfa63ede
     elements.append(render_footer(request.build_absolute_uri(url)))
 
     # write the document and send the response to the browser
     doc.build(elements)
-<<<<<<< HEAD
-
-    # Create the HttpResponse object with the appropriate PDF headers.
-=======
->>>>>>> cfa63ede
     response['Content-Disposition'] = 'attachment; filename=Schedule-{0}-log.pdf'.format(pk)
     response['Content-Length'] = len(response.content)
     return response
@@ -176,12 +163,7 @@
     schedule.is_active = True
     schedule.start_date = datetime.date.today()
     schedule.save()
-<<<<<<< HEAD
-    return HttpResponseRedirect(reverse('schedule-view',
-                                        kwargs={'pk': schedule.id}))
-=======
     return HttpResponseRedirect(reverse('manager:schedule:view', kwargs={'pk': schedule.id}))
->>>>>>> cfa63ede
 
 
 class ScheduleCreateView(WgerFormMixin, CreateView, WgerPermissionMixin):
