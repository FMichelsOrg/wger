# -*- coding: utf-8 -*-

# This file is part of wger Workout Manager.
#
# wger Workout Manager is free software: you can redistribute it and/or modify
# it under the terms of the GNU Affero General Public License as published by
# the Free Software Foundation, either version 3 of the License, or
# (at your option) any later version.
#
# wger Workout Manager is distributed in the hope that it will be useful,
# but WITHOUT ANY WARRANTY; without even the implied warranty of
# MERCHANTABILITY or FITNESS FOR A PARTICULAR PURPOSE.  See the
# GNU General Public License for more details.
#
# You should have received a copy of the GNU Affero General Public License

import logging

from django.template import RequestContext
from django.shortcuts import render_to_response
from django.shortcuts import get_object_or_404
from django.http import HttpResponseRedirect
from django.core.context_processors import csrf
from django.core.urlresolvers import reverse
from django.core.urlresolvers import reverse_lazy
from django.core.cache import cache
from django.utils.translation import ugettext as _
from django.utils.translation import ugettext_lazy

from django.contrib.auth.decorators import login_required

from django.views.generic import DeleteView
from django.views.generic import UpdateView

from wger.manager.models import Workout
<<<<<<< HEAD
from wger.manager.models import Schedule
=======
from wger.manager.models import Day
>>>>>>> 10a184d3
from wger.manager.forms import WorkoutForm
from wger.manager.forms import WorkoutCopyForm

from wger.utils.generic_views import WgerFormMixin
from wger.utils.generic_views import WgerDeleteMixin
from wger.utils.generic_views import WgerPermissionMixin
from wger.utils.cache import cache_mapper

logger = logging.getLogger('wger.custom')


# ************************
# Workout functions
# ************************
@login_required
def overview(request):
    '''
    An overview of all the user's workouts
    '''

    template_data = {}

    latest_workouts = Workout.objects.filter(user=request.user)
    (current_workout, schedule) = Schedule.objects.get_current_workout(request.user)
    template_data['workouts'] = latest_workouts
    template_data['current_workout'] = current_workout

    return render_to_response('workout/overview.html',
                              template_data,
                              context_instance=RequestContext(request))


@login_required
def view(request, id):
    '''
    Show the workout with the given ID
    '''
    template_data = {}

    workout = get_object_or_404(Workout, pk=id, user=request.user)
    template_data['workout'] = workout

    # Create the backgrounds that show what muscles the workout will work on
    backgrounds = cache.get(cache_mapper.get_workout_muscle_bg(int(id)))
    if not backgrounds:

        backgrounds_front = []
        backgrounds_back = []
        for day in workout.day_set.select_related():
            for set in day.set_set.select_related():
                for exercise in set.exercises.select_related():
                    for muscle in exercise.muscles.all():
                        muscle_bg = 'images/muscles/main/muscle-%s.svg' % muscle.id

                        # Add the muscles to the background list, but only once.
                        #
                        # While the combining effect (the more often a muscle gets
                        # added, the more intense the colour) is interesting, the
                        # end result is a very unnatural, very bright colour.
                        if muscle.is_front and muscle_bg not in backgrounds_front:
                            backgrounds_front.append(muscle_bg)
                        elif not muscle.is_front and muscle_bg not in backgrounds_back:
                            backgrounds_back.append(muscle_bg)

        # Append the correct "main" background, with the silhouette of the human body
        backgrounds_front.append('images/muscles/muscular_system_front.svg')
        backgrounds_back.append('images/muscles/muscular_system_back.svg')

        backgrounds = (backgrounds_front, backgrounds_back)

        cache.set(cache_mapper.get_workout_muscle_bg(int(id)),
                  (backgrounds_front, backgrounds_back))

    template_data['muscle_backgrounds_front'] = backgrounds[0]
    template_data['muscle_backgrounds_back'] = backgrounds[1]

    return render_to_response('workout/view.html',
                              template_data,
                              context_instance=RequestContext(request))


@login_required
def copy_workout(request, pk):
    '''
    Makes a copy of a workout
    '''

    workout = get_object_or_404(Workout, pk=pk, user=request.user)

    # Process request
    if request.method == 'POST':
        workout_form = WorkoutCopyForm(request.POST)

        if workout_form.is_valid():

            # Copy workout
            days = workout.day_set.all()

            workout_copy = workout
            workout_copy.pk = None
            workout_copy.comment = workout_form.cleaned_data['comment']
            workout_copy.save()

            # Copy the days
            for day in days:
                sets = day.set_set.all()

                day_copy = day
                days_of_week = [i for i in day.day.all()]
                day_copy.pk = None
                day_copy.training = workout_copy
                day_copy.save()
                for i in days_of_week:
                    day_copy.day.add(i)
                day_copy.save()

                # Copy the sets
                for current_set in sets:
                    current_set_id = current_set.id
                    exercises = current_set.exercises.all()

                    current_set_copy = current_set
                    current_set_copy.pk = None
                    current_set_copy.exerciseday = day_copy
                    current_set_copy.save()

                    # Exercises has Many2Many relationship
                    current_set_copy.exercises = exercises

                    # Go through the exercises
                    for exercise in exercises:
                        settings = exercise.setting_set.filter(set_id=current_set_id)

                        # Copy the settings
                        for setting in settings:
                            setting_copy = setting
                            setting_copy.pk = None
                            setting_copy.set = current_set_copy
                            setting_copy.save()

            return HttpResponseRedirect(reverse('wger.manager.views.workout.view',
                                        kwargs={'id': workout.id}))
    else:
        workout_form = WorkoutCopyForm({'comment': workout.comment})

        template_data = {}
        template_data.update(csrf(request))
        template_data['title'] = _('Copy workout')
        template_data['form'] = workout_form
        template_data['form_action'] = reverse('workout-copy', kwargs={'pk': workout.id})
        template_data['form_fields'] = [workout_form['comment']]
        template_data['submit_text'] = _('Copy')

        return render_to_response('form.html',
                                  template_data,
                                  context_instance=RequestContext(request))


@login_required
def add(request):
    '''
    Add a new workout and redirect to its page
    '''
    workout = Workout()
    workout.user = request.user
    workout.save()

    return HttpResponseRedirect(reverse('wger.manager.views.workout.view',
                                        kwargs={'id': workout.id}))


class WorkoutDeleteView(WgerDeleteMixin, DeleteView, WgerPermissionMixin):
    '''
    Generic view to delete a workout routine
    '''

    model = Workout
    success_url = reverse_lazy('wger.manager.views.workout.overview')
    title = ugettext_lazy('Delete workout')
    form_action_urlname = 'workout-delete'
    messages = ugettext_lazy('Workout was successfully deleted')
    login_required = True


class WorkoutEditView(WgerFormMixin, UpdateView, WgerPermissionMixin):
    '''
    Generic view to update an existing workout routine
    '''

    model = Workout
    form_class = WorkoutForm
    title = ugettext_lazy('Edit workout')
    form_action_urlname = 'workout-edit'
    login_required = True


@login_required
def timer(request, pk):
    '''
    The timer view ("gym mode") for a workout
    '''

    context = {}

    day = Day.objects.get(pk=pk, training__user=request.user)
    context['day'] = day

    return render_to_response('workout/timer.html',
                              context,
                              context_instance=RequestContext(request))<|MERGE_RESOLUTION|>--- conflicted
+++ resolved
@@ -33,11 +33,8 @@
 from django.views.generic import UpdateView
 
 from wger.manager.models import Workout
-<<<<<<< HEAD
 from wger.manager.models import Schedule
-=======
 from wger.manager.models import Day
->>>>>>> 10a184d3
 from wger.manager.forms import WorkoutForm
 from wger.manager.forms import WorkoutCopyForm
 
