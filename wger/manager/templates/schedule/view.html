{% extends "base.html" %}
{% load i18n %}
{% load staticfiles wger_extras %}

{% block title %}{{schedule.name}}{% endblock %}

{% block header %}
<script type="text/javascript">
function init_sortable()
{
    $("#schedule-table tbody").off();
    $("#schedule-table tbody").sortable({
        handle: '.dragndrop-handle',
        revert: true,
        update : function (event, ui) {
            var schedule_id = ui.item.data('scheduleId');

            // returns something in the form "step-1,step-2,step-3,"
            var order = $( this ).sortable('toArray');

            $.each(order, function (index, value) {
                if (value) {
                    var step_pk = value.match(/\d+/)[0];
                    $.ajax({
                       url:'/api/v2/schedulestep/' + step_pk + '/',
                       type: 'PATCH',
                       data: {'order': index + 1}
                    }).done(function(data) {
                        //console.log(data);
                    });
                }
            });

            current_url = $("#current-url").data('currentUrl');

            // TODO: again, why do we need to do this twice. Otherwise, sometimes
            //       it doesn't get current data
            $.get(current_url);
            $.get(current_url, function(data) {
                $('#schedule-table').html($(data).find('#schedule-table').html());
                init_sortable();
                form_modal_dialog();
            });
        }
    })
}

$(function() {
    init_sortable();
});
</script>
{% endblock %}

{% block content %}
<table class="table">
    <tr>
        <th style="width: 30%;">{% trans "Start date" %}</th>
        <td>{{schedule.start_date}}</td>
    </tr>
    <tr>
        <th>{% trans "Schedule active" %}</th>
        <td>
            {% if schedule.is_active %}
                <span class="glyphicon glyphicon-ok"></span>
            {% else %}
                <span class="glyphicon glyphicon-remove"></span>
            {% endif %}
        </td>
    </tr>
    <tr>
        <th>{% trans "Is loop" %}</th>
        <td>
            {% if schedule.is_loop %}
                <span class="glyphicon glyphicon-ok"></span>
                <em>{% trans "This schedule is a loop and will go through the workouts above till you deactivate it" %}</em>
            {% else %}
                <span class="glyphicon glyphicon-remove"></span>
            {% endif %}
        </td>
    </tr>
</table>


<div id="schedule-table-container">
<table id="schedule-table" class="table">
    <thead>
    <tr>
        <th>{% trans "Nr." %}</th>
        <th>{% trans "Actions" %}</th>
        <th>{% trans "Workout" %}</th>
        <th>{% trans "Weeks" %}</th>
    </tr>
    </thead>
    <tbody>
    {% for step in schedule.schedulestep_set.select_related %}
    <tr data-schedule-id="{{schedule.id}}" id="step-{{step.id}}">
        <td>
            {{ forloop.counter }}
        </td>
        <td style="min-width: 6em;">
            <span class="editoptions">
                <img src="{% static 'images/icons/move.svg' %}"
                     width="22"
                     height="22"
                     alt="{% trans 'Move me' %}"
                     title="{% trans 'Move me' %}"
                     class="dragndrop-handle">
<<<<<<< HEAD
                <a href="{% url 'step-edit' step.id %}"
=======
                 <a href="{% url 'manager:step:edit' step.id %}"
>>>>>>> cfa63ede
                   title="{% trans 'Edit' %}"
                   class="wger-modal-dialog">
                    <img src="{% static 'images/icons/edit.svg' %}"
                            width="22"
                            height="22"
<<<<<<< HEAD
                            alt="{% trans 'Edit' %}">
                </a>
                <a href="{% url 'step-delete' step.id %}"
=======
                            alt="{% trans 'Edit' %}"></a>
                <a href="{% url 'manager:step:delete' step.id %}"
>>>>>>> cfa63ede
                   title="{% trans 'Delete' %}"
                   class="wger-modal-dialog">
                        <img src="{% static 'images/icons/trash.svg' %}"
                             width="22"
                             height="22"
                             alt="{% trans 'Delete' %}"></a>
            </span>
        </td>
        <td>
            <a href="{% url 'manager:workout:view' step.workout.id %}">{{ step.workout }}</a>
            {% if active_workout == step %}
            <span class="label label-info">{% trans "active" %}</span>
            {% endif  %}
        </td>
        <td>
            {{ step.duration }}
        </td>
    </tr>
    {% empty %}
    <tr>
        <td colspan="4">
            <a href="{% url 'manager:step:add' schedule.id %}" class="wger-modal-dialog btn btn-block btn-default">
            {% trans "No workouts found." %} {% trans "Add one now." %}
            </a>
        </td>
    </tr>
    {% endfor %}
    <tr>
        <td colspan="4">
            {% if not schedule.is_active %}
<<<<<<< HEAD
            <a href="{% url 'schedule-start' schedule.pk %}" class="btn btn-success btn-sm">
=======
            <a href="{% url 'manager:schedule:start' schedule.pk %}" class="btn btn-success btn-sm">
>>>>>>> cfa63ede
                <span class="glyphicon glyphicon-play"></span>
                {% trans "Start schedule" %}
            </a>
            {% endif %}

<<<<<<< HEAD
            <a href="{% url 'step-add' schedule.id %}" class="wger-modal-dialog btn btn-default btn-sm">
=======
            <a href="{% url 'manager:step:add' schedule.id %}" class="wger-modal-dialog btn btn-default btn-sm">
>>>>>>> cfa63ede
                <span class="glyphicon glyphicon-plus"></span>
                {% trans "Add workout" %}
            </a>
        </td>
        <td colspan="2">
        </td>
    </tr>
    </tbody>
</table>
</div>


{% for step in schedule.schedulestep_set.select_related %}
{% with step_dates=step.get_dates %}
    <div class="row">
        <div class="col-md-3">
            <div class="panel panel-default">
                <div class="panel-heading">
                    <h3 class="panel-title">
                        {% blocktrans count weeks=step.duration %}{{ weeks }} Week
                            {% plural %}{{ weeks }} Weeks
                        {% endblocktrans %}
                    </h3>

                        {% if active_workout == step %}
                            <span class="label label-info">{% trans "active" %}</span>
                        {% endif  %}
                </div>
                <div class="panel-body">
                    <span>{{step_dates.0}} <br> {{step_dates.1}}</span>
                </div>
                <div class="panel-footer">
<<<<<<< HEAD
                    <a href="{% url 'workout-view' step.workout.id %}"
=======
                    <a href="{% url 'manager:workout:view' step.workout.id %}"
>>>>>>> cfa63ede
                       class="btn btn-default btn-block btn-sm"
                       style="white-space: normal;">
                        <span class="glyphicon glyphicon-chevron-right pull-right"></span>
                        {{ step.workout }}
                    </a>
                </div>
            </div>
        </div>
        <div class="col-md-9">
        {% for day in step.workout.canonical_representation.day_list %}
            <div id="div-day-{{ day.obj.id }}">
                {% render_day day.obj flavour True %}
            </div>
        {% endfor %}
        </div>
    </div>
{% endwith %}
{% endfor %}
{% endblock %}


{% block sidebar %}
<h3>{% trans "Adding workouts" %}</h3>

<p>{% blocktrans %}Add as many workouts to the schedule as you want. You can
edit the order per drag-and-drop. It's also possible to add one workout more
than once.{% endblocktrans %}</p>

<h3>{% trans "Options" %}</h3>
<p>
<a href="#" data-toggle="modal" data-target="#export-ical-popup">
<img src="{% static 'images/icons/calendar.svg' %}"
    width="32"
    height="32"
    alt="{% trans 'Export calendar file' %}"
    title="{% trans 'Export calendar file' %}">
{% trans "Export calendar file" %}</a>
</p>

<p>
<<<<<<< HEAD
<a href="{% url 'schedule-pdf' schedule.id uid token %}">
=======
<a href="{% url 'manager:schedule:pdf' schedule.id uid token %}">
>>>>>>> cfa63ede
<img src="{% static 'images/icons/save.svg' %}"
    width="32"
    height="32"
    alt="{% trans 'Download as PDF' %}"
    title="{% trans 'Download as PDF' %}">
{% trans "Download as PDF" %}</a>
</p>

<p>
<<<<<<< HEAD
<a href="{% url 'schedule-edit' schedule.id %}"
=======
<a href="{% url 'manager:schedule:edit' schedule.id %}"
>>>>>>> cfa63ede
   class="wger-modal-dialog">
<img src="{% static 'images/icons/edit.svg' %}"
    width="32"
    height="32"
    alt="{% trans 'Edit schedule' %}"
    title="{% trans 'Edit schedule' %}">
{% trans "Edit schedule" %}</a>
</p>

<p>
<a href="{% url 'manager:schedule:delete' schedule.id %}"
   class="wger-modal-dialog">
<img src="{% static 'images/icons/trash.svg' %}"
    width="32"
    height="32"
    alt="{% trans 'Delete schedule' %}"
    title="{% trans 'Delete schedule' %}">
{% trans "Delete schedule" %}</a>
</p>


<div class="modal fade" id="export-ical-popup">
    <div class="modal-dialog">
        <div class="modal-content">
            <div class="modal-header">
                <button type="button" class="close" data-dismiss="modal" aria-hidden="true">&times;</button>
                <h4 class="modal-title">{% trans "Export calendar file" %}</h4>
            </div>
            <div class="modal-body">
                <p>{% trans "Export this schedule as a calendar file." %}</p>
                <p>{% blocktrans %}You can then import the file it into your calendar
application for example google calendar, outlook or iCal. This will create
an appointment for each training day with the appropriate exercises.{% endblocktrans %}</p>
                <p>
                <a href="{% url 'manager:schedule:ical' schedule.id uid token %}" class="btn btn-block btn-default">
                   <img src="{% static 'images/icons/calendar.svg' %}"
                         width="32"
                         height="32"
                         alt="{% trans 'Export calendar file' %}"
                         title="{% trans 'Export calendar file' %}">
                   {% trans "Export calendar file" %}
                </a>
                </p>
            </div>
        </div>
    </div>
</div>
{% endblock %}<|MERGE_RESOLUTION|>--- conflicted
+++ resolved
@@ -105,24 +105,14 @@
                      alt="{% trans 'Move me' %}"
                      title="{% trans 'Move me' %}"
                      class="dragndrop-handle">
-<<<<<<< HEAD
-                <a href="{% url 'step-edit' step.id %}"
-=======
                  <a href="{% url 'manager:step:edit' step.id %}"
->>>>>>> cfa63ede
                    title="{% trans 'Edit' %}"
                    class="wger-modal-dialog">
                     <img src="{% static 'images/icons/edit.svg' %}"
                             width="22"
                             height="22"
-<<<<<<< HEAD
-                            alt="{% trans 'Edit' %}">
-                </a>
-                <a href="{% url 'step-delete' step.id %}"
-=======
                             alt="{% trans 'Edit' %}"></a>
                 <a href="{% url 'manager:step:delete' step.id %}"
->>>>>>> cfa63ede
                    title="{% trans 'Delete' %}"
                    class="wger-modal-dialog">
                         <img src="{% static 'images/icons/trash.svg' %}"
@@ -153,21 +143,13 @@
     <tr>
         <td colspan="4">
             {% if not schedule.is_active %}
-<<<<<<< HEAD
-            <a href="{% url 'schedule-start' schedule.pk %}" class="btn btn-success btn-sm">
-=======
             <a href="{% url 'manager:schedule:start' schedule.pk %}" class="btn btn-success btn-sm">
->>>>>>> cfa63ede
                 <span class="glyphicon glyphicon-play"></span>
                 {% trans "Start schedule" %}
             </a>
             {% endif %}
 
-<<<<<<< HEAD
-            <a href="{% url 'step-add' schedule.id %}" class="wger-modal-dialog btn btn-default btn-sm">
-=======
             <a href="{% url 'manager:step:add' schedule.id %}" class="wger-modal-dialog btn btn-default btn-sm">
->>>>>>> cfa63ede
                 <span class="glyphicon glyphicon-plus"></span>
                 {% trans "Add workout" %}
             </a>
@@ -200,11 +182,7 @@
                     <span>{{step_dates.0}} <br> {{step_dates.1}}</span>
                 </div>
                 <div class="panel-footer">
-<<<<<<< HEAD
-                    <a href="{% url 'workout-view' step.workout.id %}"
-=======
                     <a href="{% url 'manager:workout:view' step.workout.id %}"
->>>>>>> cfa63ede
                        class="btn btn-default btn-block btn-sm"
                        style="white-space: normal;">
                         <span class="glyphicon glyphicon-chevron-right pull-right"></span>
@@ -245,11 +223,7 @@
 </p>
 
 <p>
-<<<<<<< HEAD
-<a href="{% url 'schedule-pdf' schedule.id uid token %}">
-=======
 <a href="{% url 'manager:schedule:pdf' schedule.id uid token %}">
->>>>>>> cfa63ede
 <img src="{% static 'images/icons/save.svg' %}"
     width="32"
     height="32"
@@ -259,11 +233,7 @@
 </p>
 
 <p>
-<<<<<<< HEAD
-<a href="{% url 'schedule-edit' schedule.id %}"
-=======
 <a href="{% url 'manager:schedule:edit' schedule.id %}"
->>>>>>> cfa63ede
    class="wger-modal-dialog">
 <img src="{% static 'images/icons/edit.svg' %}"
     width="32"
