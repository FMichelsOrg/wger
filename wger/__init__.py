--- conflicted
+++ resolved
@@ -5,11 +5,7 @@
     :license: GNU GPL, see LICENSE for more details.
 """
 
-<<<<<<< HEAD
-VERSION = (1, 5, 0, 'alpha', 1)
-=======
 VERSION = (1, 6, 0, 'alpha', 1)
->>>>>>> cfa63ede
 RELEASE = False
 
 
