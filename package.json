{
  "name": "wger",
  "version": "2.0.dev1",
  "description": "Self hosted FLOSS fitness/workout and weight tracker",
  "directories": {
    "doc": "docs"
  },
  "repository": {
    "type": "git",
    "url": "git+https://github.com/wger-project/wger/wger.git"
  },
  "author": "",
  "license": "AGPL-3.0",
  "bugs": {
    "url": "https://github.com/wger-project/wger/issues"
  },
  "homepage": "https://github.com/wger-project/wger",
  "dependencies": {
    "yarn": "^1.22.5",
    "Sortable": "RubaXa/Sortable#1.13.0",
    "bootstrap": "twbs/bootstrap#4.x",
    "components-font-awesome": "components/font-awesome#5.15.3",
    "d3": "mbostock-bower/d3-bower#>=5",
    "datatables": "DataTables/DataTables#1.10.x",
    "devbridge-autocomplete": "^1.4.11",
    "jquery": "^3.6.0",
    "metrics-graphics": "mozilla/metrics-graphics#2.15.x",
    "shariff": "^3.2.1",
<<<<<<< HEAD
    "tinymce": "^5.8.0"
=======
    "tinymce": "^5.7.1",
    "masonry-layout": "^4.2.2"
>>>>>>> d7cfcaf0
  },
  "scripts": {
    "build:css:sass": "sass wger/core/static/scss/main.scss:wger/core/static/yarn/bootstrap-compiled.css"
  },
  "engines": {
    "yarn": ">= 1.0.0"
  }
}<|MERGE_RESOLUTION|>--- conflicted
+++ resolved
@@ -26,12 +26,8 @@
     "jquery": "^3.6.0",
     "metrics-graphics": "mozilla/metrics-graphics#2.15.x",
     "shariff": "^3.2.1",
-<<<<<<< HEAD
-    "tinymce": "^5.8.0"
-=======
-    "tinymce": "^5.7.1",
+    "tinymce": "^5.8.0",
     "masonry-layout": "^4.2.2"
->>>>>>> d7cfcaf0
   },
   "scripts": {
     "build:css:sass": "sass wger/core/static/scss/main.scss:wger/core/static/yarn/bootstrap-compiled.css"
