{
  "name": "wger",
<<<<<<< HEAD
  "version": "2.1.0-dev1",
=======
  "version": "2.1.dev1",
>>>>>>> 85ed8205
  "description": "Self hosted FLOSS fitness/workout and weight tracker",
  "directories": {
    "doc": "docs"
  },
  "repository": {
    "type": "git",
    "url": "git+https://github.com/wger-project/wger/wger.git"
  },
  "author": "",
  "license": "AGPL-3.0",
  "bugs": {
    "url": "https://github.com/wger-project/wger/issues"
  },
  "homepage": "https://github.com/wger-project/wger",
  "dependencies": {
    "Sortable": "RubaXa/Sortable#1.13.0",
    "bootstrap": "4.6.0",
    "components-font-awesome": "5.9.0",
    "d3": "^7.0.0",
    "datatables": "^1.10.18",
    "devbridge-autocomplete": "^1.4.11",
    "jquery": "^3.6.0",
    "masonry-layout": "^4.2.2",
    "metrics-graphics": "^2.15.6",
    "popper.js": "^1.16.1",
    "shariff": "^3.2.1",
    "tinymce": "^5.8.2",
    "yarn": "^1.22.5"
  },
  "scripts": {
    "build:css:sass": "sass wger/core/static/scss/main.scss:wger/core/static/yarn/bootstrap-compiled.css",
    "build:angular": "cd angular && ng build --configuration production --output-path ../wger/core/static/angular --output-hashing none"
  },
  "engines": {
    "yarn": ">= 1.0.0"
  }
}<|MERGE_RESOLUTION|>--- conflicted
+++ resolved
@@ -1,10 +1,6 @@
 {
   "name": "wger",
-<<<<<<< HEAD
-  "version": "2.1.0-dev1",
-=======
   "version": "2.1.dev1",
->>>>>>> 85ed8205
   "description": "Self hosted FLOSS fitness/workout and weight tracker",
   "directories": {
     "doc": "docs"
